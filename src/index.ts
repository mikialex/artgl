import { GLRenderer, ShaderType } from "./core/webgl-renderer";
import { GLShader } from "./core/webgl-renderer";

<<<<<<< HEAD
window.onload = function(){
  let canv = document.querySelector('canvas');
  let renderer = new GLRenderer(canv);

  var vertexShaderSource =
    "attribute vec4 position;\n" +
    "void main() {\n" +
    "  gl_Position = position;\n" +
    "}\n";

  // var vertexShader = createShader(gl, vertexShaderSource, gl.VERTEX_SHADER)

  let vertexShader = new GLShader(renderer);
  vertexShader.compileRawShader(vertexShaderSource, ShaderType.vertex);
  console.log(renderer);
=======

window.onload = function () {
  let canv = document.querySelector('canvas');
  let renderer = new WebGLRenderer(canv);
>>>>>>> d50f2af8
}<|MERGE_RESOLUTION|>--- conflicted
+++ resolved
@@ -1,7 +1,6 @@
 import { GLRenderer, ShaderType } from "./core/webgl-renderer";
 import { GLShader } from "./core/webgl-renderer";
 
-<<<<<<< HEAD
 window.onload = function(){
   let canv = document.querySelector('canvas');
   let renderer = new GLRenderer(canv);
@@ -17,10 +16,4 @@
   let vertexShader = new GLShader(renderer);
   vertexShader.compileRawShader(vertexShaderSource, ShaderType.vertex);
   console.log(renderer);
-=======
-
-window.onload = function () {
-  let canv = document.querySelector('canvas');
-  let renderer = new WebGLRenderer(canv);
->>>>>>> d50f2af8
 }