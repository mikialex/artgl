import { Vector3 } from "../math/vector3";

export class RenderObject {
  position = new Vector3()
<<<<<<< HEAD
  // rotation = new Euler();
  // quaternion = new Quaternion();
=======
>>>>>>> d50f2af8
  scale = new Vector3(1, 1, 1);

  parent: RenderObject = null;
  children: Array<RenderObject> = [];

  addChild(obj: RenderObject) {
    obj.parent = this;
    this.children.push(obj);
  }

  removeChildren(obj: RenderObject) {
    let index = this.children.indexOf(obj);
    if (index !== - 1) {
      obj.parent = null;
      this.children.splice(index, 1);
    }
  }
}<|MERGE_RESOLUTION|>--- conflicted
+++ resolved
@@ -2,11 +2,8 @@
 
 export class RenderObject {
   position = new Vector3()
-<<<<<<< HEAD
   // rotation = new Euler();
   // quaternion = new Quaternion();
-=======
->>>>>>> d50f2af8
   scale = new Vector3(1, 1, 1);
 
   parent: RenderObject = null;
